--- conflicted
+++ resolved
@@ -220,10 +220,7 @@
       handles (not resource names) and will be deleted automatically when all
       resource handles pointing to it are gone.
 *   `tf.data`:
-<<<<<<< HEAD
-    * Promoting `tf.data.Options.experimental_deterministic` API to
-=======
-    *   Introducing the `tf.data.experimental.at` API which provides random
+    * Introducing the `tf.data.experimental.at` API which provides random
         access for input pipelines that consist of transformations that support
         random access. The initial set of transformations that support random
         access includes: `tf.data.Dataset.from_tensor_slices`,
@@ -231,7 +228,6 @@
         `tf.data.Dataset.shard`, `tf.data.Dataset.map`,
         `tf.data.Dataset.range`, `tf.data.Dataset.skip`.
     *   Promoting `tf.data.Options.experimental_deterministic` API to
->>>>>>> 1bf3a388
         `tf.data.Options.deterministic` and deprecating the experimental
         endpoint.
     * Moving autotuning options from
@@ -240,14 +236,7 @@
         `tf.data.Options.experimental_optimization.autotune_buffers`.
     * Added support for user-defined names of tf.data core Python API, which
         can be used to disambiguate tf.data events in TF Profiler Trace Viewer.
-<<<<<<< HEAD
-    * Added the ability for `TensorSliceDataset` to identify and handle inputs
-        that are files. This will enable creating hermetic SavedModels when
-        using datasets created from files.
-    * Promoting
-=======
-    *   Promoting
->>>>>>> 1bf3a388
+    *  Promoting
         `tf.data.experimental.sample_from_datasets` API to
         `tf.data.Dataset.sample_from_datasets` and deprecating the experimental
         endpoint.
